--- conflicted
+++ resolved
@@ -586,9 +586,8 @@
                                         <menuItem title="Duplicate Line" keyEquivalent="D" id="QTn-ya-Cvd">
                                             <connections>
                                                 <action selector="duplicateLine:" target="7er-QZ-amI" id="djj-hT-V4x"/>
-<<<<<<< HEAD
-					    </connections>
-					</menuItem>
+                                            </connections>
+                                        </menuItem>
                                         <menuItem title="Increase Number" keyEquivalent="=" id="JWE-w5-7OX">
                                             <modifierMask key="keyEquivalentModifierMask" control="YES"/>
                                             <connections>
@@ -599,8 +598,6 @@
                                             <modifierMask key="keyEquivalentModifierMask" control="YES"/>
                                             <connections>
                                                 <action selector="decreaseNumber:" target="7er-QZ-amI" id="gdz-W0-fqj"/>
-=======
->>>>>>> d896aeff
                                             </connections>
                                         </menuItem>
                                         <menuItem isSeparatorItem="YES" id="PN7-qq-hhD"/>
